--- conflicted
+++ resolved
@@ -15,15 +15,7 @@
 a = []
 """
 
-<<<<<<< HEAD
 correct_one_line_comprehension = """
-=======
-correct_list_full = """
-a = [1,2,3]
-"""
-
-correct_list_one_line_comprehension = """
->>>>>>> 4e611734
 [some(number) for number in numbers]
 """
 
@@ -35,14 +27,12 @@
 ]
 """
 
-<<<<<<< HEAD
 nested_comprehension = """
 def get_all_args(call: ast.Call) -> Sequence[ast.AST]:
 return [
                *call.args,
                *[kw.value for kw in call.keywords],
            ]
-"""
 
 
 @pytest.mark.parametrize('code', [
@@ -52,6 +42,42 @@
     nested_comprehension,
 ])
 def test_correct_list_comprehension(
+    correct_list_empty,
+    correct_list_full,
+    correct_list_one_line_comprehension,
+    correct_list_well_spaced_comprehension,
+])
+
+
+# Dictionary comprehension tests
+
+correct_dict_empty = """
+a = {{}}
+"""
+
+correct_dict_full = """
+a = {'a':1,'b':2,'c':3}
+"""
+
+correct_dict_one_line_comprehension = """
+{key:val for (key, val) in tuples}
+"""
+
+correct_dict_well_spaced_comprehension = """
+{
+    key:val
+    for (key, val) in matrix
+    if key > 0
+}
+"""
+
+@pytest.mark.parametrize('code', [
+    correct_dict_empty,
+    correct_dict_full,
+    correct_dict_one_line_comprehension,
+    correct_dict_well_spaced_comprehension,
+])
+def test_correct_dict_comprehension_consistency(
     parse_tokens,
     assert_errors,
     default_options,
@@ -99,37 +125,6 @@
     nested_comprehension,
 ])
 def test_correct_set_comprehension(
-=======
-# Dictionary comprehension tests
-
-correct_dict_empty = """
-a = {{}}
-"""
-
-correct_dict_full = """
-a = {'a':1,'b':2,'c':3}
-"""
-
-correct_dict_one_line_comprehension = """
-{key:val for (key, val) in tuples}
-"""
-
-correct_dict_well_spaced_comprehension = """
-{
-    key:val
-    for (key, val) in matrix
-    if key > 0
-}
-"""
-
-
-@pytest.mark.parametrize('code', [
-    correct_list_empty,
-    correct_list_full,
-    correct_list_one_line_comprehension,
-    correct_list_well_spaced_comprehension,
-])
-def test_correct_list_comprehension_consistency(
     parse_tokens,
     assert_errors,
     default_options,
@@ -144,52 +139,52 @@
     assert_errors(visitor, [])
 
 
-@pytest.mark.parametrize('code', [
-    correct_dict_empty,
-    correct_dict_full,
-    correct_dict_one_line_comprehension,
-    correct_dict_well_spaced_comprehension,
-])
-def test_correct_dict_comprehension_consistency(
->>>>>>> 4e611734
-    parse_tokens,
-    assert_errors,
-    default_options,
-    code,
-):
-    """Ensures that correct consistency does not raise a warning."""
-    file_tokens = parse_tokens(code)
-
-    visitor = InconsistentComprehensionVisitor(default_options, file_tokens)
-    visitor.run()
-
-    assert_errors(visitor, [])
-
-
 # Should raise flag
-<<<<<<< HEAD
-
-# List comprehensions
+
+# List comprehension tests
+
 wrong_almost_one_line = """
-=======
-
-# List comprehension tests
-
-wrong_list_because_almost_one_line = """
->>>>>>> 4e611734
 [
     some(number) for number in numbers
     if number > 0
 ]
 """
 
-wrong_list_because_two_lines_in_one = """
-[
-    some(number)
-    for numbers in matrix
-    for number in numbers if number > 0
-]
-"""
+
+wrong_two_fors = """
+[
+    some(number)
+    for numbers in matrix for number in numbers
+]
+"""
+
+
+wrong_for_and_if = """
+[
+    some(number)
+    for number in matrix if number > 0
+]
+"""
+
+
+@pytest.mark.parametrize('code', [
+    wrong_almost_one_line,
+    wrong_two_fors,
+    wrong_for_and_if,
+])
+def test_wrong_list_comprehension(
+    parse_tokens,
+    assert_errors,
+    default_options,
+    code,
+):
+    """Ensures that wrong comprehension consistencies raise a warning."""
+    file_tokens = parse_tokens(code)
+
+    visitor = InconsistentComprehensionVisitor(default_options, file_tokens)
+    visitor.run()
+
+    assert_errors(visitor, [InconsistentComprehensionViolation])
 
 # Dictionary comprehension tests
 
@@ -210,10 +205,10 @@
 
 
 @pytest.mark.parametrize('code', [
-    wrong_list_because_almost_one_line,
-    wrong_list_because_two_lines_in_one,
-])
-def test_wrong_comprehension_use_list(
+    wrong_dict_because_almost_one_line,
+    wrong_dict_because_two_lines_in_one,
+])
+def test_wrong_dictionary_comprehension(
     parse_tokens,
     assert_errors,
     default_options,
@@ -228,19 +223,27 @@
     assert_errors(visitor, [InconsistentComprehensionViolation])
 
 
+# Set comprehensions
+
+wrong_almost_one_line = """
+{
+    some(number) for number in numbers
+    if number > 0
+}
+"""
+
 wrong_two_fors = """
-[
+{
     some(number)
     for numbers in matrix for number in numbers
-]
-"""
-
-
-wrong_for_and_if = """
-[
+}
+"""
+
+wrong_for_and_if_set = """
+{
     some(number)
     for number in matrix if number > 0
-]
+}
 """
 
 
@@ -249,7 +252,7 @@
     wrong_two_fors,
     wrong_for_and_if,
 ])
-def test_wrong_list_comprehension(
+def test_wrong_set_comprehension_consistency(
     parse_tokens,
     assert_errors,
     default_options,
@@ -261,55 +264,4 @@
     visitor = InconsistentComprehensionVisitor(default_options, file_tokens)
     visitor.run()
 
-    assert_errors(visitor, [InconsistentComprehensionViolation])
-
-
-# Set comprehensions
-
-wrong_almost_one_line = """
-{
-    some(number) for number in numbers
-    if number > 0
-}
-"""
-
-wrong_two_fors = """
-{
-    some(number)
-    for numbers in matrix for number in numbers
-}
-"""
-
-wrong_for_and_if_set = """
-{
-    some(number)
-    for number in matrix if number > 0
-}
-"""
-
-
-@pytest.mark.parametrize('code', [
-<<<<<<< HEAD
-    wrong_almost_one_line,
-    wrong_two_fors,
-    wrong_for_and_if,
-])
-def test_wrong_set_comprehension_consistency(
-=======
-    wrong_dict_because_almost_one_line,
-    wrong_dict_because_two_lines_in_one,
-])
-def test_wrong_comprehension_use_dict(
->>>>>>> 4e611734
-    parse_tokens,
-    assert_errors,
-    default_options,
-    code,
-):
-    """Ensures that wrong comprehension consistencies raise a warning."""
-    file_tokens = parse_tokens(code)
-
-    visitor = InconsistentComprehensionVisitor(default_options, file_tokens)
-    visitor.run()
-
     assert_errors(visitor, [InconsistentComprehensionViolation])