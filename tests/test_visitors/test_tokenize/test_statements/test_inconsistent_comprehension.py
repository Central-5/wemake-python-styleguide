import pytest

from wemake_python_styleguide.violations.consistency import (
    InconsistentComprehensionViolation,
)
from wemake_python_styleguide.visitors.tokenize.statements import (
    InconsistentComprehensionVisitor,
)

# Tests that should NOT be flagged

# List comprehension tests

correct_list_empty = """
a = []
"""

correct_list_full = """
a = [1,2,3]
"""

correct_list_one_line_comprehension = """
[some(number) for number in numbers]
"""

correct_list_well_spaced_comprehension = """
[
    some(number)
    for number in matrix
    if number > 0
]
"""

# Dictionary comprehension tests

correct_dict_empty = """
a = {{}}
"""

correct_dict_full = """
a = {'a':1,'b':2,'c':3}
"""

correct_dict_one_line_comprehension = """
{key:val for (key, val) in tuples}
"""

correct_dict_well_spaced_comprehension = """
{
    key:val
    for (key, val) in matrix
    if key > 0
}
"""


@pytest.mark.parametrize('code', [
    correct_list_empty,
    correct_list_full,
    correct_list_one_line_comprehension,
    correct_list_well_spaced_comprehension,
])
def test_correct_list_comprehension_consistency(
    parse_tokens,
    assert_errors,
    default_options,
    code,
):
    """Ensures that correct consistency does not raise a warning."""
    file_tokens = parse_tokens(code)

    visitor = InconsistentComprehensionVisitor(default_options, file_tokens)
    visitor.run()

    assert_errors(visitor, [])


<<<<<<< HEAD
@pytest.mark.parametrize('code', [
    correct_dict_empty,
    correct_dict_full,
    correct_dict_one_line_comprehension,
    correct_dict_well_spaced_comprehension,
])
def test_correct_dict_comprehension_consistency(
    parse_tokens,
    assert_errors,
    default_options,
    code,
):
    """Ensures that correct consistency does not raise a warning."""
    file_tokens = parse_tokens(code)

    visitor = InconsistentComprehensionVisitor(default_options, file_tokens)
    visitor.run()

    assert_errors(visitor, [])
=======
# Should raise flag
>>>>>>> 211b744a


# Should raise flag

# List comprehension tests

wrong_list_because_almost_one_line = """
[
    some(number) for number in numbers
    if number > 0
]
"""

<<<<<<< HEAD
# Dictionary comprehension tests

wrong_dict_because_almost_one_line = """
{
    key:val for (key, val) in tuples
    if key > 0
}
"""


@pytest.mark.parametrize('code', [
    wrong_list_because_almost_one_line,
])
def test_wrong_multiline_string_use_list(
    parse_tokens,
    assert_errors,
    default_options,
    code,
):
    """Ensures that wrong comprehension consistencies raise a warning."""
    file_tokens = parse_tokens(code)

    visitor = InconsistentComprehensionVisitor(default_options, file_tokens)
    visitor.run()

    assert_errors(visitor, [InconsistentComprehensionViolation])


@pytest.mark.parametrize('code', [
    wrong_dict_because_almost_one_line,
])
def test_wrong_multiline_string_use_dict(
=======
wrong_because_two_lines_in_one = """
[
    some(number)
    for numbers in matrix
    for number in numbers if number > 0
]
"""


@pytest.mark.parametrize('code', [
    wrong_because_almost_one_line,
    wrong_because_two_lines_in_one,
])
def test_wrong_comprehension_use(
>>>>>>> 211b744a
    parse_tokens,
    assert_errors,
    default_options,
    code,
):
    """Ensures that wrong comprehension consistencies raise a warning."""
    file_tokens = parse_tokens(code)

    visitor = InconsistentComprehensionVisitor(default_options, file_tokens)
    visitor.run()

    assert_errors(visitor, [InconsistentComprehensionViolation])<|MERGE_RESOLUTION|>--- conflicted
+++ resolved
@@ -75,7 +75,6 @@
     assert_errors(visitor, [])
 
 
-<<<<<<< HEAD
 @pytest.mark.parametrize('code', [
     correct_dict_empty,
     correct_dict_full,
@@ -95,9 +94,6 @@
     visitor.run()
 
     assert_errors(visitor, [])
-=======
-# Should raise flag
->>>>>>> 211b744a
 
 
 # Should raise flag
@@ -111,7 +107,14 @@
 ]
 """
 
-<<<<<<< HEAD
+wrong_list_because_two_lines_in_one = """
+[
+    some(number)
+    for numbers in matrix
+    for number in numbers if number > 0
+]
+"""
+
 # Dictionary comprehension tests
 
 wrong_dict_because_almost_one_line = """
@@ -121,11 +124,20 @@
 }
 """
 
+wrong_dict_because_two_lines_in_one = """
+{
+    key:val
+    for numbers in matrix
+    for (key, val) in numbers if key > 0
+}
+"""
+
 
 @pytest.mark.parametrize('code', [
     wrong_list_because_almost_one_line,
+    wrong_list_because_two_lines_in_one,
 ])
-def test_wrong_multiline_string_use_list(
+def test_wrong_comprehension_use_list(
     parse_tokens,
     assert_errors,
     default_options,
@@ -142,24 +154,9 @@
 
 @pytest.mark.parametrize('code', [
     wrong_dict_because_almost_one_line,
+    wrong_dict_because_two_lines_in_one,
 ])
-def test_wrong_multiline_string_use_dict(
-=======
-wrong_because_two_lines_in_one = """
-[
-    some(number)
-    for numbers in matrix
-    for number in numbers if number > 0
-]
-"""
-
-
-@pytest.mark.parametrize('code', [
-    wrong_because_almost_one_line,
-    wrong_because_two_lines_in_one,
-])
-def test_wrong_comprehension_use(
->>>>>>> 211b744a
+def test_wrong_comprehension_use_dict(
     parse_tokens,
     assert_errors,
     default_options,
