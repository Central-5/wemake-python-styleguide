# Version history

We follow [Semantic Versions](https://semver.org/) since the `0.1.0` release.
We used to have incremental versioning before `0.1.0`.

Semantic versioning in our case means:
- Bugfixes do not bring new features, code that passes on `x.y.0` should pass on `x.y.1`. With the only exception that bugfix can raise old violations in new places, if they were hidden by a buggy behaviour.
- Minor releases do bring new features and configuration options. New violations can be added. Code that passes `x.0.y` might not pass on `x.1.y` release.
- Major releases inidicate significant milestones or serious breaking changes. There are no major releases right now: we are still at `0.x.y` version


## 0.15.0 aka python3.9

### Features

- Adds `python3.9` support
- Forbids using non-trivial expressions as an argument to `except`
- Forbids using too many variables in a tuple unpacking
- Forbids using `float("NaN")`.
- Allow `__call__` method to be asynchronous
- Allows common strings not to be counted against string constant overuse limit
- Forbids to unpack iterable objects to lists #1259
- Forbids to use single `return None`
- Add `__await__` to the list of priority magic methods
- Forbids to use float zeros (`0.0`)
- Forbids `raise Exception` and `raise BaseException`
- Forbids to use `%` with zero as the divisor
- WPS531: Forbids testing conditions to just return booleans when it is possible to simply return the condition itself
- Forbids to use unsafe infinite loops
- Forbids to use raw strings `r''` when not necessary
- Forbids to use too complex `f`-strings
- Forbids to use too many `raise` statements inside a single function
- Forbids to compare with `float` and `complex` values
- Forbids single element destruct
- Forbids to ignore some violations (configurable) on a line level
- Forbids single element unpacking
- Forbids to unpack lists with side-effects
- Forbids to use miltiline strings except for assignments and docstrings
- Forbids not returning anything in functions and methods starting with `get_`
- Forbids to use empty comment
<<<<<<< HEAD
- Forbids inconsistent structuring of multiline comprehensions
=======
- Forbids using bitwise operation with boolean operation
>>>>>>> 3711dfc3

### Bugfixes

- Fixes fails of annotation complexity on `Literal[""]`
- Fixes how wrong variable names were checked case sensitive with `WPS110`
- Fixes false positives DirectMagicAttributeAccessViolation with `__mro__`, `__subclasses__` and `__version__`
- Make `WPS326` work when there is comment between string literals
- Allowed yield statements in call method
- Allow to use `^` with `1`
- Fixes false positives in WPS513 and WPS323
- Fixes false positive WPS426 if `lambda` in loop uses only its arguments
- Fixes false negative WPS421 with `pprint.pprint`

### Misc

- Updates lots of dependenices
- Fixed documentation for TooManyPublicAttributesViolation
- Updated isort config
- Introduce helper script to check for missing calls to `self.generic_visit(node)` in AST visitors
- Updates `poetry` version to `1.1`
- Updates `reviewdog` version to `0.11.0` and adds `action-depup`


## 0.14.0 aka The Walrus fighter

This release was focused on adding `python3.8` support,
removing dependencies that can be removed, and fixing bugs.

There are breaking changes ahead!

We also have this [nice migration guide](https://wemake-python-stylegui.de/en/latest/pages/changelog/migration_to_0_14.html).

### Features

- **Breaking**: removes `flake8-executable`, now using `WPS452` instead of `EXE001..EXE005`
- **Breaking**: removes `flake8-print`, now using `WPS421` instead of `T001`
- **Breaking**: removes `flake8-builtins`, now using `WPS125` instead of `A001..A005`
- **Breaking**: removes `flake8-annotations-complexity`,
  now using `WPS234` instead of `TAE002`
- **Breaking**: removes `flake8-pep3101`, now using `WPS323` instead of `S001`,
  we also use a new logic for this violation:
  we check string defs for `%` patterns, and not for `%` operator
- **Breaking**: `WPS441` is no longer triggered for `except` blocks,
  it is now handled by `F821` from `flake8`
- **Breaking**: removes `radon`,
  because `cognitive-complexity` and `mccabe` is enough
- **Breaking**: removes `flake8-logging-format` as a direct dependency
- **Breaking**: removes `ImplicitTernaryViolation` or `WPS332`,
  because it has too many false positives #1099
- Removes `flake8-coding`, all encoding strings, visitor and tests
  for old `WPS323` which is now reused for modulo formatting checks
- Adds `python3.8` support
- Changes `styleguide.toml` and `flake8.toml` scripts definition
- Extracts new violation - `WPS450` from `WPS436` #1118
- Adds domain names options:
  `--allowed-domain-names` and `--forbidden-domain-names`,
  that are used to create variable names' blacklist #1106
- Forbids to use `\r` (carriage return) as line breaks in strings #1111
- Forbids to use `:=` operator, it now reuses `WPS332` code
- Forbids to use positional only `/` arguments
- Forbids to have too many names imported from a single `from ... import`
- Forbids to use `continue` and `break` in `finally`
- Forbids to use `__reduce__` and `__reduce_ex__` magic methods
- Adds `__call__` to list of methods that should be on top #1125
- Allows `_` to be now used as a defined variable
- Removes `cognitive_complexity` dependency, now it is built in into our linter
- Adds baseline information for all complexity violation messages: `x > baseline`
- Changes how cognitive complexity is calculated
- Adds support for positional arguments in different checks
- Adds `UnreadableNameViolation` as `WPS124` because there are some
character combination which is not easy to read
- Adds support for `NamedExpr` with in compare type violation
- Forbids `float` and `complex` compares

### Bugfixes

- Fixes how `i_control_code` behaves with `WPS113`
- Fixes that cognitive complexity was ignoring
  `ast.Continue`, `ast.Break`, and `ast.Raise` statements
- Fixes that cognitive complexity was ignoring `ast.AsyncFor` loops
- Fixes that annotation complexity was not reported for `async` functions
- Fixes that annotation complexity was not reported for lists
- Fixes that annotation complexity was not reported for `*` and `/` args
- Fixes that annotation complexity was not tested for dot notation attributes
- Fixes that annotation complexity fails on string expressions
- Fixes bug when `TooManyPublicAttributesViolation`
  was counting duplicate fields
- Fixes negated conditions `WPS504` was not reported for `if` expressions
- Fixes that `import dumps` was reported as `WPS347`,
  now only `from ... import dumps` is checked
- Fixes that `from some import a as std` was reported as a vague import
  with `WPS347` despite having a meaningful alias
- Fixes that `WPS501` was reported for `@contextmanager` definition
- Fixes `WPS226` to be thrown at nested string type annotations
- Fixes `WPS204` reported simplest nodes as overused like `[]` and `call()`
- Fixes `WPS204` not reporting overused `f` strings
- Fixes `WPS204` reporting overused return type annotations
- Fixes `WPS204` reporting `self.` attribute access
- Fixes `WPS331` reporting cases that do require some extra steps before return
- Fixes `WPS612` not reporting `super()` calls without return
- Fixes `WPS404` not raising on wrong `*` and `/` defaults
- Fixes `WPS425` raising on `.get`, `getattr`, `setattr`,
  and other builtin functions without keyword arguments
- Fixes `WPS221` reporting differently on different `python` versions
- Fixes `WPS221` reporting nested variable annotations
- Fixes `WPS509` not reporting nested ternary in grandchildren of `if`
- Fixes `WPS509` not reporting nested ternary in ternary
- Fixes `WPS426` not reporting nested `lambda` in comprehensions
- Fixes several violations to reporting for `ast.Bytes` and `ast.FormattedStr`
  where `ast.Str` was checked
- Fixes `WPS601` reporting shadowing for non-`self` attributes
- Fixes `WPS114` not to be so strict
- Fixes `WPS122` not raising for `for` and `async for` definitions
- Fixes `WPS400` raising for `# type: ignore[override]` comments
- Fixes `WPS115` not raising for attributes inside other nodes

### Misc

- Changes how tests are executed
- Changes how coverage is calculated, adds `coverage-conditional-plugin`
- Adds how a violation can be deprecated
- Improves old visitor tests with `/` argument cases
- Improves old visitor tests with `:=` cases
- Adds `local-partial-types` to mypy config
- Uses `abc` stdlib's module to mark abstract base classes #1122
- Adds `python3.8` to the CI
- Updates a lot of dependencies


## 0.13.4

This is the last `0.13.x` supporting release,
we have to concentrate on `python3.8` support
and `0.14.0` which will introduce it to the public.

### Bugfixes

- Fix false positive ImplicitYieldFromViolation for async functions #1057
- Fixes nested-classes-whitelist option default value for flake8 prior 3.7.8 #1093
- Improve boolean non-keyword arguments validation #1114

### Misc

- Updates `flake8-pep3101`
- Updates `flake8-builtins`
- Updates `flake8-eradicate`
- Several small refactoring sessions
- Adds `hypothesis`-based tests
- Adds `flakehell` base config
- Fixes `flakehell` docs
- Fixes `MAX_NOQA_COMMENTS` and related violation docs
- Fixes `OverusedExpressionViolation` and `TooManyExpressionsViolation` docs


## 0.13.3

### Misc

- Updates `radon` version
- Updates `poetry` version to `1.0`


## 0.13.2

### Bugfixes

- Fixes that Github Action was failing for wrong status code
- Fixes `NegatedConditionsViolation` false positive on absent
  `else` in combination with `elif`
- Fixes `WPS528` false positive on augmented assigns
- Fixes incorrect message for `WPS349`
- Fixes that `reviewdog` was not able to create more than `30` comments per PR

### Misc

- `pylint` docs fixed
- Fixes docs about implicit `yield` violation


## 0.13.1

### Bufixes

- Fixes that `_` was marked as invalid by `VagueImportViolation`
- Fixes that docs for `VagueImportViolation` were misleading
- Fixes invalid docs for `BracketBlankLineViolation` #1020
- Add more complex example to `ParametersIndentationViolation` #1021

### Misc

- Now our GitHub Action can be used to leave PR review comments


## 0.13.0 aka The Lintoberfest

This is a huge release that was created during the Hactoberfest season.
It was impossible without the huge help from [our awesome contributors](https://github.com/wemake-services/wemake-python-styleguide/graphs/contributors?from=2019-06-01&to=2019-11-18&type=c). Thanks a lot to everyone!

This release is not focused on any particular area.
It features a lot of new rules from different categories.

### Features

- Adds cognitive complexity metric, introduced by [`cognitive_complexity`](https://github.com/Melevir/cognitive_complexity)
- Adds docstrings linter [`darglint`](https://github.com/terrencepreilly/darglint)
- Updates `pep8-naming` and `flake8-comprehensions`
- `WPS431` now allow customize whitelist via `nested-classes-whitelist` setting
- Forbids to have invalid strings in stared expressions like `**{'@': 1}`
- Forbids to use implicit primitive values in a form of `lambda: 0`
- Forbids to use approximate math constants
- Forbids to redefine string constants
- Forbids use of vague import names (e.g. `from json import loads`)
- Makes `OveruseOfNoqaCommentViolation` configurable via `--max-noqa-comments`
- Forbid incorrectly swapped variables
- Forbids to use redundant subscripts (e.g., `[0:7]` or `[3:None]`)
- Allows `super()` as a valid overused expression
- Forbids to use `super()` with other methods and properties
- `WPS350` enforces using augmented assign pattern
- Forbids unnecessary literals
- `WPS525` forbids comparisons where `in` is compared with single item container
- Forbids wrong annotations in assignment
- Forbids using multiline `for` and `while` statements
- `WPS113` now can be tweaked with `I_CONTROL_CODE` setting
- Adds `WPS000` that indicates internal errors
- Forbids to use implicit `yield from`
- Forbids to start lines with `.`
- Enforces better `&`, `|`, `>>`, `<<`, `^` operators usage
- Forbids incorrect exception order
- Enforces tuples usage with frozenset constructor
- Changes how `WPS444` works, now we use stricter logic for `while` and `assert`
- Forbids to use `yield from` with incorrect types
- Forbids to use consecutive `yield` expressions
- Enforces to use `.items()` in loops
- Enforces using `.get()` over `key in dict` checks
- Forbids to use and declare `float` keys in arrays and dictionaries
- Forbids to use `a[len(a) - 1]` because it is just `a[-1]`
- Forbids too long call chains like `foo(a)(b)(c)(d)`

### Bugfixes

- Fixes `ImplicitElifViolation` false positives on a specific edge cases
- Fixes `--i-control-code` setting for `BadMagicModuleFunctionViolation`
- Fixes compatibility with flake8 `3.8.x`
- Fixes that `not not True` was not detected as `WPS330`
- Fixes addition of `MisrefactoredAssignmentViolation` check
- Fixes `WrongMagicCommentViolation` not catching certain wrong comments
- Fixes `BadMagicModuleFunctionViolation` false positives on class-level methods
- Fixes `InconsistentReturnViolation` false positives on nested functions
- Fixes that `--i-dont-control-code` was not present in command line options
- Fixes `BlockVariableVisitor` false positives on a properties
- Fixes that `//` was not recognised as a math operation
- Fixes false positive `BlockAndLocalOverlapViolation` on annotations without value assign
- Fixes bug when `x and not x` was not detected as the similar conditions by `WPS408`
- Fixed that `1.0` and `0.1` were treated as magic numbers

### Misc

- Improves Github Action stability
- Replace `scripts/tokens.py` and `scripts/parse.py` with external tools
- Improves violation code testing
- Improves testing of `.. versionchanged` and `previous_codes` properties
- Reference `isort` settings requirement for compliance with `WSP318` in docstring
- Improves tests: we now ensure that each violation with previous codes also
  has corresponding versions changed in their documentation


## 0.12.5

### Bugfixes

- We now ignore `@overload` from `BlockAndLocalOverlapViolation`
- Now expressions that reuse block variables are not treated as violations,
  example: `my_var = do_some(my_var)`

### Misc

- Adds Github Action and docs how to use it
- Adds local Github Action that uses itself for testing
- Adds official Docker image and docs about it


## 0.12.4

### Bugfixes

- Fixes bug with `nitpick` colors and new files API
- Updates `flake8-docstrings`


## 0.12.3

### Bugfixes

- Fixes that formatting was failing sometimes when colours were not available
- Fixes that `1 / number` was not allowed
- Fixes that `%` operator was allowed for `0` and `1`


## 0.12.2

### Features

- Adds `reveal_type` to the list of forbidden functions
- `WPS517` now allows to use non-string keys inside `**{}`,
  so this is allowed: `Users.objects.get(**{User.USERNAME_FIELD: username})`

### Bugfixes

- Fixes that `{**a, **b}` was reported as duplicate hash items


## 0.12.1

### Features

- Tweaks `nitpick` configuration

### Bugfixes

- Changes `radon` and `pydocstyle` versions for better resolution
- Fixes `nitpick` urls

### Misc

- Improves `README.md` with `flakehell` and `nitpick` mentions
- Improves docs all across the project


## 0.12.0

In this release we had a little focus on:

0. Primitives and constants and how to use them
1. Strings and numbers and how to write them
1. OOP features
1. Blocks and code structure,
   including variable scoping and overlapping variables
1. Overused expressions and new complexity metrics

### Features

- **Breaking**: moves `ImplicitInConditionViolation` from `WPS336` to `WPS514`
- **Breaking**: now `ExplicitStringConcatViolation` uses `WPS336`
- **Breaking**: moves `YieldMagicMethodViolation` from `WPS435` to `WPS611`
- Adds `xenon` as a dependency, it also checks for cyclomatic complexity,
  but uses more advanced algorithm with better results
- Forbids to have modules with too many imported names
  configured by `--max-imported-names` option which is 50 by default
- Forbids to raise `StopIteration` inside generators
- Forbids to have incorrect method order inside classes
- Forbids to make some magic methods async
- Forbids to use meaningless zeros in float, binary, octal, hex,
  and expanentional numbers
- Enforces to use `1e10` instead of `1e+10`
- Enforces to use big letters for hex numbers: `0xAB` instead of `0xab`
- Enforces to use `r'\n'` instead of `'\\n'`
- Forbids to have unicode escape characters inside binary strings
- Forbids to use `else if` instead of `elif`
- Forbids to have too long `try` bodies,
  basically `try` bodies with more than one statement
- Forbids to overlap local and block variables
- Forbids to use block variables after the block definitions
- Changes how `WrongSlotsViolation` works, now `(...) + value` is restricted
  in favor of `(..., *value)`
- Forbids to have explicit unhashable types in sets and dicts
- Forbids to define useless overwritten methods
- Enforces `j` prefix over `J` for `complex` numbers
- Forbids overused expressions
- Forbids explicit `0` division, multiply, pow, addition, and subtraction
- Fordids to pow, multiply, or divide by `1`
- Forbids to use expressions like `x + -2`, or `y - -1`, or `z -= -1`
- Forbids to multiply lists like `[0] * 2`
- Forbids to use variable names like `__` and `_____`
- Forbids to define unused variables explicitly: `_unused = 2`
- Forbids to shadow outer scope variables with local ones
- Forbids to have too many `assert` statements in a function
- Forbids to have explicit string contact: `'a' + some_data`, use `.format()`
- Now `YieldInsideInitViolation` is named `YieldMagicMethodViolation`
  and it also checks different magic methods in a class
- Forbids to use `assert False` and other false-constants
- Forbids to use `while False:` and other false-constants
- Forbids to use `open()` outside of `with`
- Forbids to use `type()` for compares
- Forbids to have consecutive expressions with too deep access level
- Forbids to have too many public instance attributes
- Forbids to use pointless star operations: `print(*[])`
- Forbids to use `range(len(some))`, use `enumerate(some)` instead
- Forbids to use implicit `sum()` calls and replace them with loops
- Forbids to compare with the falsy constants like `if some == []:`

### Bugfixes

- Bumps `flake8-eradicate` version
  and solves `attrs` incompatible versions issue
- Bumps `flake8-dosctrings` version
  and solved `pydocstyle` issue
- Fixes `TryExceptMultipleReturnPathViolation` not tracking `else` and `finally`
  returns at the same time
- Fixes how `TryExceptMultipleReturnPathViolation` works:
  now handles `break` and `raise` statements as well
- Fixes `WrongLoopIterTypeViolation` not triggering
  for generator expressions and empty tuples
- Fixes `WrongLoopIterTypeViolation` not triggering
  for numbers (including negative), booleans, `None`
- Fixes `WrongLoopIterTypeViolation` position
- Fixes `WrongLoopIterTypeViolation` not triggering for compehensions
- Fixes `WrongSlotsViolation` not triggering
  for comprehensions and incorrect `__slots__` names and types
- Fixes `WrongSlotsViolation` not triggering
  for invalid `python` identifiers like `__slots__ = ('123_slot',)`
- Fixes `WrongSlotsViolation` triggering for subscripts
- Fixes `NestedClassViolation` and `NestedFunctionViolation` not reporting
  when placed deeply inside other nodes
- Fixes when `WrongUnpackingViolation` was not raised
  for `async for` and `async with` nodes
- Fixes when `WrongUnpackingViolation` was not raised for comprehensions
- Fixes that `x, y, z = x, z, y` was not recognized
  as `ReassigningVariableToItselfViolation`
- Fixes that `{1, True, 1.0}` was not recognised as a set with duplicates
- Fixes that `{(1, 2), (1, 2)}` was not recognised as a set with duplicates
- Fixes that `{*(1, 2), *(1, 2)}` was not recognised as a set with duplicates
- Fixes that `{1: 1, True: 1}` was not recognised as a dict with duplicates
- Fixes that `complex` numbers were always treated like magic,
  now `1j` is allowed
- Fixes that `0.0` was treated as a magic number
- Fixes that it was possible to use `_` in module body
- Fixes `WrongBaseClassViolation` not triggering
  for nested nodes like `class Test(call().length):`
- Fixes `ComplexDefaultValueViolation` not triggering
  for nested nodes like `def func(arg=call().attr)`
- Fixes `TooShortNameViolation` was not triggering for `_x` and `x_`
- Fixes that some magic method were allowed to be generators
- Fixes that some magic method were allowed to contain `yield from`
- Fixes bug when some correct `noqa:` comments were reported as incorrect
- Fixes bug when some `else: return` were not reported as incorrect
- Fixes bug when `WPS507` sometimes were raising `ValueError`
- Fixes bug when `return None` was not recognized as inconsistent

### Misc

- Adds `styles/` directory with style presets for tools we use and recommend
- Adds `bellybutton` to the list of other linters
- Documents how to use `nitpick` to sync the configuration
- Documents how to use `flakehell` to create `baseline`s for legacy integrations
- Improves tests for binary, octal, hex, and expanetional numbers
- Adds new `xenon` CI check
- Now handles exceptions in our own code, hope to never see them!
- Now uses `coverage` checks in deepsource
- Now `@alias` checks that all aliases are valid
- Changes how presets are defined
- Improves how `DirectMagicAttributeAccessViolation` is tested
- Refactors a lot of tests to tests `ast.Starred`
- Refactors a lot of tests to have less tests with the same logical coverage
- We now use `import-linter` instead of `layer-linter`
- Adds docs about CI integration
- Now wheels are not universal
- Updates docs about `snake_case` in `Enum` fields
- Updates docs about `WPS400` and incorrect line number


## 0.11.1

### Bugfixes

- Now using `pygments` as a direct dependency


## 0.11.0 aka The New Violation Codes

We had a really big problem: all violations inside `best_practices`
was messed up together with no clear structure.

We had to fix it before it is too late.
So, we broke existing error codes.
And now we can promise not to do it ever again.

We also have this [nice migration guide](https://wemake-python-stylegui.de/en/latest/pages/changelog/migration_to_0_11.html)
for you to rename your violations with a script.

### Features

- **Breaking**: replaces `Z` error code to `WPS` code
- **Breaking**: creates new violation group `refactoring.py`
- **Breaking**: creates new violation group `oop.py`
- **Breaking**: moving a lot of violations
  from `best_practices` to `refactoring`, `oop`, and `consistency`
- Adds new `wemake` formatter (using it now by default)

### Bugfixes

- Fixes error message of `OverusedStringViolation` for empty strings
- Now does not count string annotations as strings for `OverusedStringViolation`
- Fixes `InconsistentReturnVariableViolation` was raised twice

### Misc

- Adds migration guide to `0.11`
- Improves legacy guide
- Adds `--show-source` to the default recommended configuration
- Adds better docs about auto-formatters
- Adds `autopep8` to CI to make sure that `wps` is compatible with it
- Ensures that `--diff` mode works for `flake8`
- Renames `Incorrect` to `Wrong` where possible
- Renames `IncorrectlyNestedTernaryViolation` to `NestedTernaryViolation`
- Renames `IncorectLoopIterTypeViolation` to `WrongLoopIterTypeViolation`


## 0.10.0 aka The Great Compare

This release is mostly targeted at writing better compares and conditions.
We introduce a lot of new rules related to this topic improving:
consistency, complexity, and general feel from your code.

In this release we have ported a lot of existing `pylint` rules,
big cudos to the developers of this wonderful tool.

### Features

- Adds `flake8-executable` as a dependency
- Adds `flake8-rst-docstrings` as a dependency
- Validates options that are passed with `flake8`
- Forbids to use module level mutable constants
- Forbids to over-use strings
- Forbids to use `breakpoint` function
- Limits yield tuple lengths
- Forbids to have too many `await` statements
- Forbids to subclass lowercase `builtins`
- Forbids to have useless `lambda`s
- Forbids to use `len(sized) > 0` and `if len(sized)` style checks
- Forbids to use repeatable conditions: `flag or flag`
- Forbids to write conditions like `not some > 1`
- Forbids to use heterogeneous compares like `x == x > 0`
- Forbids to use complex compare with several items (`>= 3`)
- Forbids to have class variables that are shadowed by instance variables
- Forbids to use ternary expressions inside `if` conditions
- Forces to use ternary instead of `... and ... or ...` expression
- Forces to use `c < b < a` instead of `a > b and b > c`
- Forces to use `c < b < a` instead of `a > b > c`
- Forbids to use explicit `in []` and `in ()`, use sets or variables instead
- Forces to write `isinstance(some, (A, B))`
  instead of `isinstance(some, A) or isinstance(some, B)`
- Forbids to use `isinstance(some (A,))`
- Forces to merge `a == b or a == c` into `a in {b, c}` and
  to merge `a != b and a != c` into `a not in {b, c}`

### Bugfixes

- Fixes incorrect line number for `Z331`
- Fixes that `Z311` was not raising for multiple `not in` cases
- Fixes a bunch of bugs for rules working with `Assign` and not `AnnAssign`
- Fixes that `continue` was not triggering `UselessReturningElseViolation`

### Misc

- Renames `logics/` to `logic/` since it is grammatically correct
- Renames `Redundant` to `Useless`
- Renames `Comparison` to `Compare`
- Renames `WrongConditionalViolation` to `ConstantConditionViolation`
- Renames `ComplexDefaultValuesViolation` to `ComplexDefaultValueViolation`
- Refactors `UselessOperatorsVisitor`
- Adds `compat/` package, getting ready for `python3.8`
- Adds `Makefile`
- A lot of minor dependency updates


## 0.9.1

### Bugfixes

- Fixes issue with `pydocstyle>=4` by glueing its version to `pydocstyle<4`


## 0.9.0

This is mostly a supporting release with several new features
and lots of bug fixes.

### Features

- Forbids to use magic module methods `__getattr__` and `__dir__`
- Forbids to use multiline conditions
- Forbids local variables that are only used in `return` statements

### Bugfixes

- Fixes module names for modules like `io.py`
- Fixes false positive `Z310` for numbers like `0xE`
- Fixes false positive for compare ordering with `await`
- Fixes problem with missing `_allowed_left_nodes`
- Fixes problem false positive for `Z121` when using `_` for unused var names
- Fixes false positive for negative number in default values
- Fixes error text for `ComplexDefaultValueViolation`
- Fixes problem with false positive for `Z459`
  when a default value is an `Ellipsis`

### Misc

- Adds `py.typed` file in case someone will import our code,
  now it will have types
- Adds several missing `@final` decorators
- Enforces typing support
- Refactors how `typing_extensions` package is used
- Adds docs about `black`
- Adds big "Star" button
- Multiple dependencies update
- Better `exclude` rule for `flake8` check
- Removed warnings from `pytest`


## 0.8.1

### Bugfixes

- Fixes how `wps_context` is calculated, so `super()` calls are now working


## 0.8.0

### Features

- Updates `flake8` to `3.7+`
- Adds `flake8-annotations-complexity` as a dependency, forbids complex annotations
- Forbids to use redundant `+`, `~`, `not`, and `-` operators before numbers
- Forbids to use complex default values
- Forbids to use anything rather than names in `for` loop vars definitions
- Forbids to use anything rather than names in `with` block vars definitions
- Forbids to use anything rather than names in comprehension vars definitions
- Forbids to use direct magic attributes access
- Forbids to use negated conditions
- Forbids to use too many `# pragma: no cover` comments
- Forbids to use nested `try` blocks

### Bugfixes

- Fixes problems with empty lines after magic comments, see [#492](https://github.com/wemake-services/wemake-python-styleguide/issues/492)
- Fixes error message for `del` keyword: it is now just `'del'` not `'delete'`

### Misc

- Removes `flake8-per-file-ignores` plugin, since `flake8` now handles it
- Removes `flake8-type-annotations` plugin, since `flake8` now handles it
- Improves docs for `WrongKeywordViolation`
- Improves docs for `EmptyLineAfterCodingViolation`
- Improves docs for `ProtectedAttributeViolation`
- Adds docs about `.pyi` files


## 0.7.1

### Bugfixes

- Allows `Generic[SomeType]` to be a valid superclass
- Forces to use `flake8` version `3.6` instead of `3.7`

### Misc

- Improves docs about using `# type: some` comment in `for` loops


## 0.7.0

### Features

- Now raising a violation for every `bool` non-keyword argument
  and showing better error message
- Changes how `max-arguments` are counted
  Now `self`, `cls`, and `mcs` count as real arguments
- Forbids to use `yield` inside comprehensions
- Forbids to have single line triple-quoted string assignments
- Forbids to have same items in `set` literals
- Forbids to subclass `BaseException`
- Forbids to use simplifiable `if` expressions and nodes
- Forbids to have incorrect nodes in `class` body
- Forbids to have methods without any arguments
- Forbids to have incorrect base classes nodes
- Enforces consistent `__slots__` syntax
- Forbids to use names with trailing `_` without a reason
- Forbids to use `super()` with arguments or outside of methods
- Forbids to have too many `except` cases
- Enforces to have an empty line after `coding` comment
- Forbids to use too many `# noqa` comments
- Forbids to use variables declared as unused
- Forbids to use redundant `else` blocks
- Forbids to use inconsistent `return` and `yield` statements
- Forbids to use multiple `return` path in `try`/`expect`/`finally`
- Forbids to use implicit string concatenation
- Forbids to have useless `continue` nodes inside the loops
- Forbids to have useless nodes
- Forbids to have useless `raise` statements
- Adds `params` and `parameters` to black-listed names

### Bugfixes

- Fixes a lot of rules that were ignoring `Bytes` node as constant type
- Fixes location of the `BooleanPositionalArgumentViolation`
- Fixes argument count issue with `async` functions
- Fixes `WrongConditionalVisitor` not detecting `tuple` as constants
- Fixes `WrongConditionalVisitor` not detecting negative numbers as constants
- Fixes some magic number that were not detected based on their location
- Fixes error when regular functions named as blacklisted
  magic methods were forbidden, now we check for methods only
- Fixes error when strings like `U'some'` was not triggering unicode violation
- Fixes error when string like `U'some'` was not triggering modifier violation

### Misc

- Adds `safety` and other dependency checks to the CI process
- Improves tests: now `tokenize` works differently inside tests
- Improves tests: now testing more brackets cases aka "magic coverage bug"
- Improves docs: adds new badge about our code style
- Refactoring: trying to use `astor` where possible to simplify the codebase
- Refactoring: introduces some new `transformations`
- Refactoring: now we do not have any magical text casts for violations
- Improves tests: changes how `flake8` is executed, now it is twice as fast
- Improves docs: now linting `conf.py` with `flake8`
- Improves tests: now we check that ignored violation are raised with `noqa`
- Improves docs: we have added a special graph to show our architecture
- Improves docs: we now have a clean page for `checker` without extra junk
- Improves docs: we now have a tutorial for creating new rules
- Refactoring: moves `presets` package to the root
- Improves tests: we now lint our layered architecture with `layer-lint`


## Version 0.6.3

### Bugfixes

- Fixes an [issue-450](https://github.com/wemake-services/wemake-python-styleguide/issues/450) with `dict`s with just values and no keys


## Version 0.6.2

### Bugfixes

- Fixes a [crash](https://github.com/wemake-services/wemake-python-styleguide/issues/423) with class attributes assignment


## Version 0.6.1

### Bugfixes

- Fixes a conflict between our plugin and `pyflakes`


## Version 0.6.0

### Features

- Adds `flake8-per-file-ignore` plugin dependency
- Adds default values to the `flake8 --help` output
- Adds `do` as a restricted variable name
- Forbids multiple assignment targets for context managers
- Forbids to use incorrect multi-line parameters
- Forbids to use `bool` values as positional arguments
- Forbids to use extra indentation
- Forbids to use inconsistent brackets
- Forbids to use multi-line function type annotations
- Forbids to use uppercase string modifiers
- Forbids to use assign chains: now we only can use one assign per line
- Forbids to use assign with unpacking for any nodes except `Name`
- Forbids to have duplicate `except` blocks

### Bugfixes

- Fixes tests failing on windows (@sobolevn hates windows!),
  but it still fails sometimes
- Fixes bug when `@staticmethod` was treated as a module member
- Fixes bug when some nodes were not checked with `TooDeepNestingViolation`
- Fixes bug when it was possible to provide non-unique aliases
- Fixes incorrect line number for incorrect parameter names
- Fixes bug when names like `__some__value__` were not treated as underscored
- Fixes bug when assignment to anything rather than name was raising an error

### Misc

- Refactoring: now we fix `async` nodes offset in a special transformation
- Improves docs: specifies what `transformation` is
- Improves docs: making contributing section in the `README` more friendly
- Improves build: changes how CI installs `poetry`


## 0.5.1

### Bugfixes

- Fixes all possible errors that happen
  because of unset `parent` and `function_type` properties


## 0.5.0

### Features

- **Breaking**: removes `--max-conditions` and `--max-elifs` options
- **Breaking**: removes `--max-offset-blocks`
- **Breaking**: changes default `TooManyConditionsViolation` threshold from `3` to `4`
- **Breaking**: changes `TooManyBaseClassesViolation` code from `225` to `215`
- Forbids to use `lambda` inside loops
- Forbids to use `self`, `cls`, and `mcs` except for first arguments only
- Forbids to use too many decorators
- Forbids to have unreachable code
- Forbids to have statements that have no effect
- Forbids to have too long names for modules and variables
- Forbids to have names with unicode for modules and variables
- Add `variable` to the blacklisted names
- Now `RedundantLoopElseViolation` also checks `while` loops

### Bugfixes

- Fixes `TooManyConditionsViolation` to work with any conditions, not just `if`s
- Fixes `TooManyConditionsViolation` that did not count conditions correctly
- Fixes `TooManyForsInComprehensionViolation` to find all comprehension types
- Fixes `TooManyElifsViolation` to check module level conditions
- Fixes `TooManyBaseClassesViolation` docs location
- Fixes `WrongVariableNameViolation` not checking `lambda` argument names
- Fixes `OffsetVisitor` incorrect `await` handling

### Misc

- Refactoring: moves all complexity checks into `complexity/` folder
- Refactoring: improves how different keyword visitors are coupled
- Improves docs: we have removed magic comments and code duplication
- Improves docs: now `_pages/` is named just `pages/`
- Improves docs: now all violations are sorted correctly
- Improves tests: now testing different keywords separately
- Improves tests: now all violations must be contained in `test_noqa.py`
- Improves tests: now we also run `compile()` on all `ast` examples
- Improves tests: now we are sure about correct order of violations

## 0.4.0

Development was focused around better test coverage and providing a better API
for tests. We also now covering more cases and testing violation texts.

### Features

- **Breaking**: removes duplicating module name rules, now we use the same rules
  for both variables and modules
- **Breaking**: removes `--min-module-name-length` options
- **Breaking**: renames `--min-variable-name-length` into `--min-name-length`
- Dependencies: updates `flake8` version to `3.6`
- Dependencies: removes `pycodestyle` pinned version
- Restrict unicode names

### Bugfixes

- Multiple fixes to error text formats to be more readable
- Fixes `UNDERSCORED_NUMBER_PATTERN` to match names like `come_22_me`
- Fixes `UpperCaseAttributeViolation` not being displayed in the docs
- Fixes consistency checks being duplicated in the docs
- Fixes `UnderscoredNumberNameViolation` showing incorrect line number
- Fixes `ProtectedAttributeViolation` to respect `super()` and `mcs`
- Fixes `ProtectedAttributeViolation` to show correct text
- Fixes `BadNumberSuffixViolation` to show correct text
- Fixes `TooManyBaseClassesViolation` to show correct text
- Fixes `TooManyElifsViolation` to show correct text
- Fixes `TooDeepNestingViolation` to show correct text
- Fixes `TooManyMethodsViolation` to show correct text
- Fixes `ReassigningVariableToItselfViolation` to show correct text
- Renames `UnderscoredNumberNameViolation` to `UnderscoredNumberNameViolation`

### Misc

- Refactoring: removed duplicate logic inside `logics/filenames.py`
- Improves tests: now testing almost all violations inside `noqa.py`
- Improves tests: now testing violations text
- Improves tests: now all common patters live in related `conftest.py`
- Improves docs: now all configuration options are listed in the violations


## 0.3.0 aka The Hacktoberfest Feast

This release was made possible by awesome people who contributed
to the project during `#hactoberfest`. List of awesome people:

- [@novikovfred](https://github.com/novikovfred)
- [@riyasyash](https://github.com/riyasyash)
- [@sathwikmatsa](https://github.com/sathwikmatsa)
- [@tipabu](https://github.com/tipabu)
- [@roxe322](https://github.com/roxe322)
- [@geoc0ld](https://github.com/geoc0ld)
- [@lensvol](https://github.com/lensvol)
- [@SheldonNunes ](https://github.com/SheldonNunes)
- [@tommbee](https://github.com/tommbee)
- [@valignatev](https://github.com/valignatev)
- [@vsmaxim](https://github.com/vsmaxim)

### Features

- Adds `flake8-print` as a dependency
- Adds `typing-extensions` as a dependency
- Forbids to use `quit` and `exit` functions
- Forbids the comparison of two literals
- Forbids the incorrect order comparison, enforcing variable to come first
- Forbids underscores before numbers in names
- Forbids class level attributes whose name is not in `snake_case`
- Forbids comparison of the same variables
- Forbids inconsistent octal, binary, and hex numbers
- Forbids too many arguments in `lambda` functions
- Forbids extra `object` in parent classes list
- Forbids `for` loops with unused `else`
- Forbids variables self reassignment
- Forbids `try` with `finally` without `except`
- Forbids `if` statements with invalid conditionals
- Forbids opening parenthesis from following keyword without space in between them
- Forbids the use of more than 2 `for` loops within a comprehension
- Forbids variable names with more than one consecutive underscore
- Restricts the maximum number of base classes aka mixins
- Forbids importing protected names
- Forbids using protected methods and attributes
- Forbids `yield` inside `__init__` method

### Bugfixes

- Fixes that `MultipleIfsInComprehensionViolation` was not enabled
- Fixes flaky behaviour of `test_module_names` test package
- Fixed `TooManyMethodsViolation` not displaying line number in output
- Fixed `OffsetVisitor` due to python [bug](https://bugs.python.org/issue29205)

### Misc

- Updates `poetry` version
- Refactoring: some general changes, including better names and APIs
- Improves docs: now we have `versionadded` for each violation
- Improves docs: now we explicitly state how some violations might be ignored
- Improves tests: now we are testing options
- Improves tests: now we have different `tests/` folder structure
- Improves tests: now we are testing presets
- Improves tests: now we are using different logic inside `assert_errors`
- Improves tests: now testing magic numbers in more situations
- Improves tests: now testing more situations with empty base classes
- Improves tests: now testing presets, that they have all the existing visitors
- Improves tests: now using stricter `noqa` checks
- Improves tests: now testing that any name is allowed when using a variable
- Improves types: now all class attributes are marked as `ClassVar`
- Improves types: now we use `final` to indicate what should not be changed
- Improves types: now we do not have any ugly import hacks


## 0.2.0 aka Revenge of the Async

This release was made possible by awesome people who contributed
to the project during `#hactoberfest`. List of awesome people:

- [@novikovfred](https://github.com/novikovfred)
- [@AlwxSin](https://github.com/AlwxSin)
- [@TyVik](https://github.com/TyVik)
- [@AlexArcPy](https://github.com/AlexArcPy)
- [@tommbee](https://github.com/tommbee)

### Features

- Now we are counting `async` function as a module member
- We now forbid to use `credits()` builtin function
- We now check `async for` and `async with` nesting level
- We now check `async for` and `async with` variable names
- We now count `async` methods as method for classes complexity check
- We now count `async` functions as functions for module complexity check
- We now check `async` functions names and arguments
- We now count `async` functions complexity
- We now ignore `async` functions in jones complexity check
- We now check for nested `async` functions
- We now check for `async` functions with `@staticmethod` decorator

### Misc

- Improves docs: add `usage.rst`
- Improves docs: adds naming convention to the `naming.py`
- Improves docs: multiple typos, bugs, and issues fixes
- Improves tests: now we are testing `async` comprehensions


## Version 0.1.0

### Features

- **Breaking**: changes violation codes, now they are grouped by meaning

### Misc

- Refactoring: changes how visitors are organized inside the package
- Improves docs: now we have a glossary
- Refactoring: refactoring terms that violate our glossary
- Improves docs: now all error files contain fancy documentation and summary
- Improves docs: now we have added API reference to the docs
- Improves docs: adds new plugin development guide

## Version 0.0.16

### Features

- Adds `flake8-logging-format` dependency
- Adds `flake8-type-annotations` dependency
- Adds `flake8-breaking-line` dependency
- Removes `flake8-super-call` dependency
- Adds `PartialFloatViolation`
- Adds `MagicNumberViolation`
- Adds `WrongDocCommentViolation`
- Adds `MAGIC_NUMBERS_WHITELIST` constant
- Changes what variable names are blacklisted, adds `false`, `true`, and `no`

### Misc

- Improves docs: now including docs for `--max-condition` option
- Improves docs: adds some new `Zen of Python` references
- Improves tests: adds many new examples
- Improves docs: now each error has its error message displayed in the docs
- Improves docs: readme is now ready for the release
- Improves docs: now error pages are split
- Improves docs: now all `flake8` plugin dependencies are documented


## Version 0.0.15

### Features

- Adds `MultipleIfsInComprehensionViolation`
- Adds `TooManyConditionsViolation`
- Adds `--max-conditions` option

### Misc

- Improves `CONTRIBUTING.md`
- Moves issues templates to `.github/` folder
- Update error thrown on `RedundantSubscriptViolation`


## Version 0.0.14

### Features

- Adds `WrongModuleNamePatternViolation`
  and `WrongModuleNameUnderscoresViolation`
- Adds `TooManyImportsViolation` error and `--max-imports` option
- Adds `--i-control-code` option to ignore `InitModuleHasLogicViolation`
- Adds check for underscored numbers
- Forbids `u''` strings
- Adds `noqa` and `type` comments checks

### Misc

- Changes how many errors are generated for limits violations
- Refactors how visitors are injected into the checker, now using presets
- Creates new visitor type: `BaseTokenVisitor` for working with `tokenize`
- Improves typing support
- Adds `flake8-bandit` plugin
- Adds `flake8-eradicate` plugin
- Adds `flake8-print` plugin for development
- Removes `delegate` concept from the codebase


## Version 0.0.13 aka The Jones Complexity

### Features

- Adds `jones` complexity checker
- Adds `--max-line-complexity` and `--max-jones-score` options

### Misc

- Improves docs: adds detailed installation instructions
- Removes `flake8-blind-except` plugin


## Version 0.0.12

This is just a supporting release.
There are no new features introduced.

We have **changed** the error codes for general checks.

### Bugfixes

- Fixes bug with [nested imports missing `parent`](https://github.com/wemake-services/wemake-python-styleguide/issues/120)
- Fixes bug with [incorrect `pycodestyle` version](https://github.com/wemake-services/wemake-python-styleguide/issues/118)
- Removes `BareRaiseViolation` as it does not fit the purpose of this package

### Misc

- Improves docs: now all errors are sorted by `code`
- Improves docs: now all errors have reasoning
- Improves docs: some references are now clickable in web version
- Improves docs: now docs include `CHANGELOG.md`
- Improves docs: now we have templates for `bug` and `rule-request`
- Replaced `pytest-isort` with `flake8-isort`


## Version 0.0.11

This is just a supporting release.
There are no new features introduced.

### Bugfixes

- Fixes [`python3.7` support](https://github.com/wemake-services/wemake-python-styleguide/issues/93)
- Fixes [`AttributeError: 'ExceptHandler' object has no attribute 'depth'`](https://github.com/wemake-services/wemake-python-styleguide/issues/112)

### Misc

- Introduced the concept of regression testing, see `test/fixtures/regression`
- Removed `compat.py`
- Fixes some minor typos, problems, markup inside the docs
- Adds some new configuration to `sphinx`
- Changes `sphinx` docs structure a little bit

## Version 0.0.10 aka The Module Reaper

### Features

- Adds `WrongModuleNameViolation`, `WrongModuleMagicNameViolation`,
  and `TooShortModuleNameViolation`
- Adds `--min-module-name-length` config option
- Adds a blacklist of module names
- Adds `InitModuleHasLogicsViolation`
- Adds `EmptyModuleViolation`
- Adds a whitelist of magic module names

### Bugfixes

- Fixes `Option` class to have have incorrect `type` field, now using strings
- Fixes that `WrongStringTokenVisitor` was not activated

### Misc

- Improved typing support
- Now each error has a link to the corresponding constant (if any)
- Improved docs with links to the corresponding configuration flags


## Version 0.0.9

This is just a supporting release.
There are no new features introduced.

### Bugfixes

- Fixes `Attribute has no 'id'` error
- Fixes `missing 'typing_extension'` error

### Misc

- Errors are now tested
- Complexity tests are refactored


## Version 0.0.8 aka The Complex Complexity

### Features

- Now all dependencies are direct, they will be installed together
  with this package
- Adds direct dependencies, now there's no need to install any extra packages
- Adds `TooDeepNestingViolation` and `TooManyElifsViolation` checks
- Adds `--max-offset-blocks` and `--max-elifs` options
- Adds `TooManyModuleMembersViolation` and `TooManyMethodsViolation` checks
- Adds `--max-module-members` and `--max-methods` options
- Restricts to use `f` strings

### Bugfixes

- Removes incorrect `generic_visit()` calls
- Removes some unused `getattr()` calls
- Refactors how options are registered

### Misc

- Improved type support for options parsing


## Version 0.0.7

### Features

- Added new magic methods to the black list
- We now do not count `_` as a variable in `TooManyLocals` check
- We now restrict to nest `lambda`s
- We now allow to configure the minimal variable's name length via `setup.cfg`

### Misc

- Refactored how complexity checks are defined
- Refactored how errors are defined
- Now each check has strict `Raises:` policy which lists all possible errors
  that this check can find and raise
- Changed how visitors are initialized in tests
- Tests now cover nested classes' explicit bases
- Tests now cover nested classes and functions `noqa` comment


## Version 0.0.6

### Features

- We now check import aliases to be different from the original name
- Default complexity checks' values have changed

### Bugfixes

- ReadTheDocs build is fixed by providing extra dependencies
- Changed how local variables are counted

### Misc

- Improved typing support
- Added new documentation sections


## Version 0.0.5

### Features

- We now allow `generator_stop` to be a `__future__` import
- We now restrict dotted raw imports like: `import os.path`
- We now check import aliases as regular variable names

### Misc

- We have added a `CONTRIBUTING.md` file to help new contributors


## Version 0.0.4

### Features

- We now check `class`es to match our styleguide
- Classes have their own error group `Z3`
- Using `@staticmethod` is now forbidden
- Declaring `object` as a base class is now required
- Now we check that `__del__` magic method is not used
- Variable names `async` and `await` are forbidden
- We now forbid to use `__future__` imports
- We now have a whitelist for `__future__` imports
- Imports are now have its own subgroup `Z10`
- General rules now start from `Z11`


## Version 0.0.3

### Features

- We now use `Z` as the default code for our errors
- We have shuffled errors around, changing code and formats
- Now all name errors share the same class
- Adds `PrivateNameViolation`
- Now imports inside any structures rather than `Module` raises an error
- Adds `file` and `klass` as restricted names
- Now `__import__` is just a bad function name, not a special case
- Now version is defined in `poetry.toml` only
- We now have configuration! And it covers all design errors

### Bugfixes

- Fixes issue with missing `parent`s :batman:
- Fixes issue with `_$NAME` patterns being ignored


## Version 0.0.2

### Features

- Adds some new blacklisted variables' names
- Adds docs for each existing error code
- Adds whitelisted names for nested functions: `decorator` and `factory`
- Adds new blacklisted module's metadata variables
- Removed `BAD_IMPORT_FUNCTIONS` variable, now just checking `__import__`

### Testing

- Add gen-tests that cover most of the issues
- Removed almost all integration tests, saving just a few of them

### Misc

- Adds `poetry` as the main project tool
- Adds `shpinx` as a documentation tool


## Version 0.0.1

- Initial release<|MERGE_RESOLUTION|>--- conflicted
+++ resolved
@@ -38,11 +38,8 @@
 - Forbids to use miltiline strings except for assignments and docstrings
 - Forbids not returning anything in functions and methods starting with `get_`
 - Forbids to use empty comment
-<<<<<<< HEAD
+- Forbids using bitwise operation with boolean operation
 - Forbids inconsistent structuring of multiline comprehensions
-=======
-- Forbids using bitwise operation with boolean operation
->>>>>>> 3711dfc3
 
 ### Bugfixes
 
